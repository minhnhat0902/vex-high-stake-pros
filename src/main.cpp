--- conflicted
+++ resolved
@@ -1,6 +1,5 @@
 #include "main.h"
 
-<<<<<<< HEAD
 #include "drivetrain.hpp"
 
 /// @brief Track width in mm.
@@ -12,8 +11,6 @@
 /// @brief Number of output gear teeth divided by number of input gear teeth.
 const double GEAR_RATIO = 36.0 / 60.0;
 
-=======
->>>>>>> d5942ae6
 /// @brief Left motors port numbers, with the negative sign to reverse them.
 const std::initializer_list<std::int8_t> LEFT_MOTORS_PORT = {-1, -2};
 
